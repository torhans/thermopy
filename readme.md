## Note:

This repo just received https://github.com/fmv1992/thermopy3. There is an
ongoing process to join the old thermopy (python2) with thermopy (python3).
Soon there will be only thermopy supporting python3.

# thermopy / thermopy3 (see note above)

Python library for thermodynamics and other handy tools. The library was not extensively tested
with python2.

Thermodynamics (all these properties as function of temperature for thousands of compounds):

	- Specific heat capacity

	- Enthalpy

	- Entropy


Temperature independent data:

	- Molecular weight

	- Enthalpy of formation


and much more.

For water pressure is also an input (higher accuracy).

Modelling of chemical reactions is also present. Main features:

	- Equilibrium constant as a function of temperature

	- Heat of reaction as a function of temperature


Handy tools:

	- Units conversion module

	- Hundreds of physical constants


See the documentation for further details and examples.

## Installing
Make sure you have both `numpy` and `scipy` installed.

Then install it:
```
python3 thermopy/setup.py install
```
## Testing

Inside thermopy directory execute:
```
python3 thermopy/setup.py test
```

## Changelog:

<<<<<<< HEAD
v0.5.3 (ongoing):
	
	- Merged with original thermopy and discarded the 'thermopy3' name.

	- Added meaningful docstrings to every package, module, class, method and function.

	- Uniformized docstrings to comply with google docstrings style.

	- Improved compliance with PEP 257 and PEP 8.

	- Migrated documentation to sphinx (pdf will no longer be available).
=======
v0.5.3:
	
	- Merged with original thermopy and discarding the 'thermopy3' name
>>>>>>> 62b4b497

v0.5.2:

    - Changed the names from thermopy to thermopy3 because the former was already in use in pypi.
    
    - IAPWS is now on SI and (molar basis) instead of its native kJ, kg units.

v0.5.1:

	- Fix error with relative import of xml databases.

v0.5.0:

	- First release from v0.4.0.
	
	- Ported from python2.7 to python3.4.

## TODO

<<<<<<< HEAD
	- Transform IAPWS module into molar basis to be consistent with burcat and nasa9polynomials.
=======
	- Fix the setting of a compound when it is ambiguous:
		>>> csbr = db.set_compound('LYQFWZFBNBDLEO-UHFFFAOYSA-M')
		Traceback (most recent call last):
		  File "<stdin>", line 1, in <module>
		  File "/home/monteiro/cloud/cloud_work/fmv1992_github/thermopy/thermopy/nasa9polynomials.py", line 501, in set_compound
			('Ga2O', 'gallium;oxygen(2-)')
		Exception: ("The compound 'LYQFWZFBNBDLEO-UHFFFAOYSA-M' you are trying to set is not unique: CsBr", 'CsBr(cr)')

	- Put examples again in docstrings; need to update.

	- Uniformize code (imports and the like) and improve compliance with PEP8.

	- Update docstrings to conform to PEP 257.

	- Update documentation to use the package's name after merge: 'thermopy'.

	- Do more testing. It looks like in some cases there are some import errors
	  (see 'EXAMPLE 02: Hydrazine ’messing around’ example.' in documentation). 
>>>>>>> 62b4b497

	- Increase the testing coverage.

    - Implement units for every output so output is not a number but a dimension (e.g. 1 J/kg instead of 1).
<|MERGE_RESOLUTION|>--- conflicted
+++ resolved
@@ -61,7 +61,6 @@
 
 ## Changelog:
 
-<<<<<<< HEAD
 v0.5.3 (ongoing):
 	
 	- Merged with original thermopy and discarded the 'thermopy3' name.
@@ -73,11 +72,6 @@
 	- Improved compliance with PEP 257 and PEP 8.
 
 	- Migrated documentation to sphinx (pdf will no longer be available).
-=======
-v0.5.3:
-	
-	- Merged with original thermopy and discarding the 'thermopy3' name
->>>>>>> 62b4b497
 
 v0.5.2:
 
@@ -97,9 +91,8 @@
 
 ## TODO
 
-<<<<<<< HEAD
 	- Transform IAPWS module into molar basis to be consistent with burcat and nasa9polynomials.
-=======
+
 	- Fix the setting of a compound when it is ambiguous:
 		>>> csbr = db.set_compound('LYQFWZFBNBDLEO-UHFFFAOYSA-M')
 		Traceback (most recent call last):
@@ -118,7 +111,8 @@
 
 	- Do more testing. It looks like in some cases there are some import errors
 	  (see 'EXAMPLE 02: Hydrazine ’messing around’ example.' in documentation). 
->>>>>>> 62b4b497
+
+	- Make the PDFs 'copy and pastable'.
 
 	- Increase the testing coverage.
 
